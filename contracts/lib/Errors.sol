--- conflicted
+++ resolved
@@ -1,11 +1,3 @@
-<<<<<<< HEAD
-// SPDX-License-Identifier: MIT
-pragma solidity ^0.8.23;
-
-/// @title Errors Library
-/// @notice Library for all Story Protocol contract errors.
-library Errors {    
-=======
 // SPDX-License-Identifier: UNLICENSED
 // See https://github.com/storyprotocol/protocol-contracts/blob/main/StoryProtocol-AlphaTestingAgreement-17942166.3.pdf
 pragma solidity ^0.8.19;
@@ -42,7 +34,6 @@
     /// @notice Caller not authorized to perform the IP resolver function call.
     error IPResolver_Unauthorized();
 
->>>>>>> 5c716ae4
     ////////////////////////////////////////////////////////////////////////////
     //                            LicenseRegistry                             //
     ////////////////////////////////////////////////////////////////////////////
